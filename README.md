<div align="center">

<<<<<<< HEAD
###### FORKING NOT REQUIRED
</div>

# MagiskOnWSA (also includes Google Play Services)
=======
## Support for generating from these systems

- Linux (x86_64 or arm64)

    The following dependencies are required: `setools lzip wine patchelf e2fsprogs aria2 python3`

    The following components need to be installed using `winetricks`: `msxml6`

    The python3 library `requests` is used.

    Python version ≥ 3.7.
  - Recommended Use
    - Ubuntu (You can use [WSL2](https://apps.microsoft.com/store/search?publisher=Canonical%20Group%20Limited))

        `run.sh` will handle all dependencies automatically.
        No need to type any commands.
  - Other Distributions

    Install the dependencies manually.
    Use the command-line program `build.sh`.
>>>>>>> 2d831522

> Note: This repository is designed specifically not to be forked. This does not use the same mechanism as the original MagiskOnWSA. Don't fork this repository unless you're a developer and want to modify the code itself or want to download a specific configuration of WSA not already available in this repository.

<<<<<<< HEAD
## Installation
=======
- Integrate Magisk and GApps in a few clicks within minutes
- Keep each build up to date
- Support both ARM64 and x64
- Support all OpenGApps variants except for aroma (aroma does not support x86_64, please use super instead)
- Remove Amazon Appstore
- Fix VPN dialog not showing (use our [VpnDialogs app](https://github.com/LSPosed/VpnDialogs))
- Add device management feature
- Unattended installation
- Automatically activates developers mode in Windows 11
- Update to the new version while preserving data with a one-click script
- Merged all language packs
- Support managing start menu icons (manually installing [WSAHelper](https://github.com/LSPosed/WSAHelper/releases/latest) to use this feature)
>>>>>>> 2d831522

> Note: If you have the official WSA installed, you must [completely uninstall](#uninstallation) it to use MagiskOnWSA

<<<<<<< HEAD
1. Go to the [Releases page](https://github.com/PeterNjeim/MagiskOnWSA/releases)
2. In the latest release, go to the Assets section and download the WSA version of your choosing (do not download "Source code")
3. Extract the zip file
4. Delete the zip file
5. Move the newly extracted folder to a suitable location (Documents folder is a good choice), as you will need to keep the folder on your PC to use MagiskOnWSA
> Note: If you're updating WSA, merge the folders and replace the files for all items when asked

6. Open the WSA folder and right-click `Install.ps1`, then select `Run with PowerShell`
7. Once the installation process completes, WSA will launch (if this is a first-time install, a window asking for consent to diagnositic information will be shown instead. Sometimes two identical windows will show, this is fine and nothing bad happens if you click OK in both windows)
8. Click on the PowerShell window, then press any key on the keyboard, the PowerShell window should close
9. Close File Explorer
=======
1. Star (if you like)
1. Clone the repo to local
   - If you want to install MindtheGapps, place `MindtheGapps-{arch}.zip` in the `download` folder. {arch} can be `x64` or `arm64`.
   - Run `build.sh --help` to get the usage if you want to use CLI.
1. Run `scripts/run.sh`
1. Select the WSA version and its architecture (mostly x64)
1. Select the version of Magisk
1. Choose which brand of GApps you want to install (If the package of Mindthegapps does not exist, you will not be asking for this).
   - OpenGApps

        Select the [OpenGApps variant](https://github.com/opengapps/opengapps/wiki#variants) you like.
   - MindtheGapps

       There is no other variant we can choose.
1. Select the root solution (none means no root)
1. Wait for the script to complete and the artifact will be in the `output` folder
1. Move the artifact to a place you like
1. Right-click `Install.ps1` and select `Run with PowerShell`
    - If you previously have a MagiskOnWSA installation, it will automatically uninstall the previous one while **preserving all user data** and install the new one, so don't worry about your data.
    - If you have an official WSA installation, you should uninstall it first. (In case you want to preserve your data, you can backup `%LOCALAPPDATA%\Packages\MicrosoftCorporationII.WindowsSubsystemForAndroid_8wekyb3d8bbwe\LocalCache\userdata.vhdx` before uninstallation and restore it after installation.) (If you want to restore the icons to the start menu, please install and use [WSAHelper](https://github.com/LSPosed/WSAHelper/releases/latest).)
    - If the popup windows disappear **without asking administrative permission** and WSA is not installed successfully, you should manually run `Install.ps1` as administrator:
        1. Press `Win+x` and select `Windows Terminal (Admin)`
        2. Input `cd "{X:\path\to\your\extracted\folder}"` and press `enter`, and remember to replace `{X:\path\to\your\extracted\folder}` including the `{}`, for example `cd "D:\wsa"`
        3. Input `PowerShell.exe -ExecutionPolicy Bypass -File .\Install.ps1` and press `enter`
        4. The script will run and WSA will be installed
        5. If this workaround does not work, your PC is not supported for WSA
1. Magisk/Play store will be launched. Enjoy by installing LSPosed-zygisk with zygisk enabled or Riru and LSPosed-riru
>>>>>>> 2d831522

## Uninstallation

> Note: If you want to preseve your data, make a backup of the `%LOCALAPPDATA%\Packages\MicrosoftCorporationII.WindowsSubsystemForAndroid_8wekyb3d8bbwe\LocalCache\userdata.vhdx` file. After uninstalling, copy the VHDX file back to the `%LOCALAPPDATA%\Packages\MicrosoftCorporationII.WindowsSubsystemForAndroid_8wekyb3d8bbwe\LocalCache` folder. To then restore your app icons to the start menu, install [WSAHelper](https://github.com/LSPosed/WSAHelper/releases/latest) and follow their instructions

1. Go to the Start Menu
2. Type `Windows Subsystem for Android`
3. Once the WSA app shows, click `App settings` in the right pane
4. In the Settings window that opens, scroll down and click `Terminate`
5. Click `Repair`
6. Click `Reset`
7. Close the Settings app
8. Go to the Start Menu
9. Type `Windows Subsystem for Android`
10. Once the WSA app shows, click `Uninstall` in the right pane

## Help

How do I get a logcat?

- `adb logcat`

or

- `%LOCALAPPDATA%\Packages\MicrosoftCorporationII.WindowsSubsystemForAndroid_8wekyb3d8bbwe\LocalState\diagnostics\logcat`

How do I update Magisk?

- Wait for a new MagiskOnWSA release that includes the newer Magisk version, then follow the [Installation instructions](#installation) to update

Can I pass SafetyNet/Play Integrity?

- No. Virtual machines like WSA cannot pass these mechanisms on their own due to the lack of signing by Google. Passing requires more exotic (and untested) solutions: <https://github.com/kdrag0n/safetynet-fix/discussions/145#discussioncomment-2170917>

What is virtualization?

<<<<<<< HEAD
- Virtualization is required to run virtual machines like WSA. `Install.ps1` helps you enable it. After rebooting, re-run `Install.ps1` to install WSA. If it's still not working, you have to enable virtualization in your BIOS/UEFI. Instructions vary by PC vendor, look for help online

Can I remount system partition as read-write?

- No. WSA is mounted as read-only by Hyper-V. You can, however, modify the system partition by creating a Magisk module, or by directly modifying the system.img file

How do I uninstall Magisk?

- Download a WSA version that doesn't include Magisk from the [Releases page](https://github.com/PeterNjeim/MagiskOnWSA/releases). Then follow the [Installation instructions](#installation)

How do I install custom Magisk or GApps?

1. Fork this repository
2. **A)** Magisk
   1. **a)** Via local file:
      1. Create a folder named `download in the root
      2. Move your custom Magisk APK/ZIP file to the `download` folder and rename it to `magisk-debug.zip`
   2. In GitHub Actions, click on `Build MagiskOnWSA`
   3. Choose `Custom` in the `Magisk Version` field
   4. **b)** Via URL:
      1. Input the URL pointing to your custom Magisk APK/ZIP file in the `Custom Magisk APK/ZIP URL` field
3. **B)** GApps
   1. **a)** Via local file:
      1. Create a folder named `download in the root
      2. Move your custom OpenGApps or MindTheGapps ZIP file to the `download` folder and rename it to `OpenGApps-{arch}-{variant}.zip` or `MindTheGapps-{arch}.zip` *(e.g. `OpenGApps-x64-pico.zip` or `MindTheGapps-arm64.zip`)*
   2. In GitHub Actions, click on `Build MagiskOnWSA`
   3. Choose `Custom (OpenGApps)` or `Custom (MindTheGapps)` in the `GApps Variant` field
   4. **b)** Via URL:
      1. Input the URL pointing to your custom OpenGApps or MindTheGapps ZIP file in the `Custom GApps ZIP URL` field
=======
    [Tutorial](./Custom-OpenGApps.md)
- Where can I download MindtheGapps?

    You can download from here [MindtheGapps](https://androidfilehost.com/?w=files&flid=322935) ([mirror](http://downloads.codefi.re/jdcteam/javelinanddart/gapps))

    Note that there is no x86_64 pre-build, so you need to build it by yourself ([Repository](https://gitlab.com/MindTheGapps/vendor_gapps)).
- Can I switch OpenGApps to MindTheGapps and keep user data in a previous build?

    No. You should wipe data after changing the GApps brand. Otherwise, you will find that the installed GApps are not recognized.
>>>>>>> 2d831522

## Credits

- [StoreLib](https://github.com/StoreDev/StoreLib): API for downloading WSA
- [Magisk](https://github.com/topjohnwu/Magisk): The Magic Mask for Android
- [The Open Google Apps Project](https://opengapps.org): Script the automatic generation of up-to-date Google Apps packages
- [WSA-Kernel-SU](https://github.com/LSPosed/WSA-Kernel-SU): A kernel module to provide /system/xbin/su to Android Kernel
- [Kernel Assisted Superuser](https://git.zx2c4.com/kernel-assisted-superuser): Kernel assisted means of gaining a root shell for Android
- [WSAGAScript](https://github.com/ADeltaX/WSAGAScript): The first GApps integration script for WSA
- [MagiskOnWSA](https://github.com/LSPosed/MagiskOnWSA): `Deprecated` Integrate Magisk root and Google Apps into WSA
- [MagiskOnWSALocal](https://github.com/LSPosed/MagiskOnWSALocal): Integrate Magisk root and Google Apps into WSA<|MERGE_RESOLUTION|>--- conflicted
+++ resolved
@@ -1,55 +1,16 @@
 <div align="center">
 
-<<<<<<< HEAD
 ###### FORKING NOT REQUIRED
 </div>
 
 # MagiskOnWSA (also includes Google Play Services)
-=======
-## Support for generating from these systems
-
-- Linux (x86_64 or arm64)
-
-    The following dependencies are required: `setools lzip wine patchelf e2fsprogs aria2 python3`
-
-    The following components need to be installed using `winetricks`: `msxml6`
-
-    The python3 library `requests` is used.
-
-    Python version ≥ 3.7.
-  - Recommended Use
-    - Ubuntu (You can use [WSL2](https://apps.microsoft.com/store/search?publisher=Canonical%20Group%20Limited))
-
-        `run.sh` will handle all dependencies automatically.
-        No need to type any commands.
-  - Other Distributions
-
-    Install the dependencies manually.
-    Use the command-line program `build.sh`.
->>>>>>> 2d831522
 
 > Note: This repository is designed specifically not to be forked. This does not use the same mechanism as the original MagiskOnWSA. Don't fork this repository unless you're a developer and want to modify the code itself or want to download a specific configuration of WSA not already available in this repository.
 
-<<<<<<< HEAD
 ## Installation
-=======
-- Integrate Magisk and GApps in a few clicks within minutes
-- Keep each build up to date
-- Support both ARM64 and x64
-- Support all OpenGApps variants except for aroma (aroma does not support x86_64, please use super instead)
-- Remove Amazon Appstore
-- Fix VPN dialog not showing (use our [VpnDialogs app](https://github.com/LSPosed/VpnDialogs))
-- Add device management feature
-- Unattended installation
-- Automatically activates developers mode in Windows 11
-- Update to the new version while preserving data with a one-click script
-- Merged all language packs
-- Support managing start menu icons (manually installing [WSAHelper](https://github.com/LSPosed/WSAHelper/releases/latest) to use this feature)
->>>>>>> 2d831522
 
 > Note: If you have the official WSA installed, you must [completely uninstall](#uninstallation) it to use MagiskOnWSA
 
-<<<<<<< HEAD
 1. Go to the [Releases page](https://github.com/PeterNjeim/MagiskOnWSA/releases)
 2. In the latest release, go to the Assets section and download the WSA version of your choosing (do not download "Source code")
 3. Extract the zip file
@@ -61,35 +22,6 @@
 7. Once the installation process completes, WSA will launch (if this is a first-time install, a window asking for consent to diagnositic information will be shown instead. Sometimes two identical windows will show, this is fine and nothing bad happens if you click OK in both windows)
 8. Click on the PowerShell window, then press any key on the keyboard, the PowerShell window should close
 9. Close File Explorer
-=======
-1. Star (if you like)
-1. Clone the repo to local
-   - If you want to install MindtheGapps, place `MindtheGapps-{arch}.zip` in the `download` folder. {arch} can be `x64` or `arm64`.
-   - Run `build.sh --help` to get the usage if you want to use CLI.
-1. Run `scripts/run.sh`
-1. Select the WSA version and its architecture (mostly x64)
-1. Select the version of Magisk
-1. Choose which brand of GApps you want to install (If the package of Mindthegapps does not exist, you will not be asking for this).
-   - OpenGApps
-
-        Select the [OpenGApps variant](https://github.com/opengapps/opengapps/wiki#variants) you like.
-   - MindtheGapps
-
-       There is no other variant we can choose.
-1. Select the root solution (none means no root)
-1. Wait for the script to complete and the artifact will be in the `output` folder
-1. Move the artifact to a place you like
-1. Right-click `Install.ps1` and select `Run with PowerShell`
-    - If you previously have a MagiskOnWSA installation, it will automatically uninstall the previous one while **preserving all user data** and install the new one, so don't worry about your data.
-    - If you have an official WSA installation, you should uninstall it first. (In case you want to preserve your data, you can backup `%LOCALAPPDATA%\Packages\MicrosoftCorporationII.WindowsSubsystemForAndroid_8wekyb3d8bbwe\LocalCache\userdata.vhdx` before uninstallation and restore it after installation.) (If you want to restore the icons to the start menu, please install and use [WSAHelper](https://github.com/LSPosed/WSAHelper/releases/latest).)
-    - If the popup windows disappear **without asking administrative permission** and WSA is not installed successfully, you should manually run `Install.ps1` as administrator:
-        1. Press `Win+x` and select `Windows Terminal (Admin)`
-        2. Input `cd "{X:\path\to\your\extracted\folder}"` and press `enter`, and remember to replace `{X:\path\to\your\extracted\folder}` including the `{}`, for example `cd "D:\wsa"`
-        3. Input `PowerShell.exe -ExecutionPolicy Bypass -File .\Install.ps1` and press `enter`
-        4. The script will run and WSA will be installed
-        5. If this workaround does not work, your PC is not supported for WSA
-1. Magisk/Play store will be launched. Enjoy by installing LSPosed-zygisk with zygisk enabled or Riru and LSPosed-riru
->>>>>>> 2d831522
 
 ## Uninstallation
 
@@ -126,7 +58,6 @@
 
 What is virtualization?
 
-<<<<<<< HEAD
 - Virtualization is required to run virtual machines like WSA. `Install.ps1` helps you enable it. After rebooting, re-run `Install.ps1` to install WSA. If it's still not working, you have to enable virtualization in your BIOS/UEFI. Instructions vary by PC vendor, look for help online
 
 Can I remount system partition as read-write?
@@ -136,6 +67,10 @@
 How do I uninstall Magisk?
 
 - Download a WSA version that doesn't include Magisk from the [Releases page](https://github.com/PeterNjeim/MagiskOnWSA/releases). Then follow the [Installation instructions](#installation)
+
+Can I switch between OpenGApps and MindTheGapps?
+
+- No. GApps will no longer function. Do a [complete uninstallation](#uninstallation) before switching
 
 How do I install custom Magisk or GApps?
 
@@ -156,17 +91,6 @@
    3. Choose `Custom (OpenGApps)` or `Custom (MindTheGapps)` in the `GApps Variant` field
    4. **b)** Via URL:
       1. Input the URL pointing to your custom OpenGApps or MindTheGapps ZIP file in the `Custom GApps ZIP URL` field
-=======
-    [Tutorial](./Custom-OpenGApps.md)
-- Where can I download MindtheGapps?
-
-    You can download from here [MindtheGapps](https://androidfilehost.com/?w=files&flid=322935) ([mirror](http://downloads.codefi.re/jdcteam/javelinanddart/gapps))
-
-    Note that there is no x86_64 pre-build, so you need to build it by yourself ([Repository](https://gitlab.com/MindTheGapps/vendor_gapps)).
-- Can I switch OpenGApps to MindTheGapps and keep user data in a previous build?
-
-    No. You should wipe data after changing the GApps brand. Otherwise, you will find that the installed GApps are not recognized.
->>>>>>> 2d831522
 
 ## Credits
 
